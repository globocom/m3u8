--- conflicted
+++ resolved
@@ -515,13 +515,9 @@
                     output.append('\n')
 
             if self.duration is not None:
-<<<<<<< HEAD
-                output.append('#EXTINF:%s,' % int_or_float_to_string(self.duration))
+                output.append('#EXTINF:%s,' % number_to_string(self.duration))
                 if self.channel_number:
-                    output.append('%s - ' % int_or_float_to_string(self.channel_number))
-=======
-                output.append('#EXTINF:%s,' % number_to_string(self.duration))
->>>>>>> f5401c61
+                    output.append('%s - ' % number_to_string(self.channel_number))
                 if self.title:
                     output.append(self.title)
                 output.append('\n')
