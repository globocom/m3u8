--- conflicted
+++ resolved
@@ -74,12 +74,10 @@
 
         elif line.startswith(protocol.ext_x_discontinuity):
             state['discontinuity'] = True
-<<<<<<< HEAD
-
-=======
+
         elif line.startswith(protocol.ext_x_cue_out):
             state['cue_out'] = True
->>>>>>> c6a10cdd
+
         elif line.startswith(protocol.ext_x_version):
             _parse_simple_parameter(line, data)
 
