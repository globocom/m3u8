--- conflicted
+++ resolved
@@ -567,7 +567,6 @@
     assert data['segments'][0]['bitrate'] == '1674'
     assert data['segments'][1]['bitrate'] == '1625'
 
-<<<<<<< HEAD
 def test_cue_in_pops_scte35_data_and_duration():
     data = m3u8.parse(playlists.CUE_OUT_ELEMENTAL_PLAYLIST)
     assert data['segments'][9]['cue_in'] == True
@@ -576,7 +575,7 @@
     assert data['segments'][10]['cue_in'] == False
     assert data['segments'][10]['scte35'] == None
     assert data['segments'][10]['scte35_duration'] == None
-=======
+
 def test_content_steering():
     data = m3u8.parse(playlists.CONTENT_STEERING_PLAYLIST)
     assert data['content_steering']['server_uri'] == '/steering?video=00012'
@@ -585,4 +584,3 @@
     assert data['playlists'][1]['stream_info']['pathway_id'] == 'CDN-A'
     assert data['playlists'][2]['stream_info']['pathway_id'] == 'CDN-B'
     assert data['playlists'][3]['stream_info']['pathway_id'] == 'CDN-B'
->>>>>>> 6a0aa6c9
