# coding: utf-8
# Copyright 2014 Globo.com Player authors. All rights reserved.
# Use of this source code is governed by a MIT License
# license that can be found in the LICENSE file.

# Tests M3U8 class to make sure all attributes and methods use the correct
# data returned from parser.parse()

import datetime
import os
import pytest
import sys

from m3u8.protocol import ext_x_start, ext_x_part, ext_x_preload_hint

import m3u8
import playlists
from m3u8.model import Segment, Key, Media, MediaList, RenditionReport, PartialSegment, denormalize_attribute, find_key, SessionData, PreloadHint, DateRange


class UTC(datetime.tzinfo):
    """tzinfo class used for backwards compatibility reasons.
    Extracted from the official documentation.
    Ref: https://docs.python.org/2/library/datetime.html#datetime.tzinfo.fromutc
    """
    def utcoffset(self, dt):
        return datetime.timedelta(0)

    def tzname(self, dt):
        return 'UTC'

    def dst(self, dt):
        return datetime.timedelta(0)

utc = UTC()


def test_base_path_playlist_with_slash_in_query_string():
    playlist = m3u8.M3U8(
        playlists.PLAYLIST_WITH_SLASH_IN_QUERY_STRING,
        base_path='http://testvideo.com/foo'
    )
    assert playlist.segments[0].uri == 'http://testvideo.com/foo/testvideo-1596635509-4769390994-a0e3087c.ts?hdntl=exp=1596678764~acl=/*~data=hdntl~hmac=12345&'

def test_target_duration_attribute():
    obj = m3u8.M3U8(playlists.SIMPLE_PLAYLIST)
    mock_parser_data(obj, {'targetduration': '1234567'})

    assert '1234567' == obj.target_duration


def test_media_sequence_attribute():
    obj = m3u8.M3U8(playlists.SIMPLE_PLAYLIST)
    mock_parser_data(obj, {'media_sequence': '1234567'})

    assert '1234567' == obj.media_sequence


def test_program_date_time_attribute():
    obj = m3u8.M3U8(playlists.SIMPLE_PLAYLIST_WITH_PROGRAM_DATE_TIME)

    assert datetime.datetime(2014, 8, 13, 13, 36, 33, tzinfo=utc) == obj.program_date_time


def test_program_date_time_attribute_for_each_segment():
    obj = m3u8.M3U8(playlists.SIMPLE_PLAYLIST_WITH_PROGRAM_DATE_TIME)

    first_program_date_time = datetime.datetime(2014, 8, 13, 13, 36, 33, tzinfo=utc)

    # first segment contains both program_date_time and current_program_date_time
    assert obj.segments[0].program_date_time == first_program_date_time
    assert obj.segments[0].current_program_date_time == first_program_date_time

    # other segments contain only current_program_date_time
    for idx, segment in enumerate(obj.segments[1:]):
        assert segment.program_date_time is None
        assert segment.current_program_date_time == first_program_date_time + \
            datetime.timedelta(seconds=(idx+1) * 3)


def test_program_date_time_attribute_with_discontinuity():
    obj = m3u8.M3U8(playlists.DISCONTINUITY_PLAYLIST_WITH_PROGRAM_DATE_TIME)

    first_program_date_time = datetime.datetime(2014, 8, 13, 13, 36, 33, tzinfo=utc)
    discontinuity_program_date_time = datetime.datetime(2014, 8, 13, 13, 36, 55, tzinfo=utc)

    segments = obj.segments

    # first segment has EXT-X-PROGRAM-DATE-TIME
    assert segments[0].program_date_time == first_program_date_time
    assert segments[0].current_program_date_time == first_program_date_time

    # second segment does not have EXT-X-PROGRAM-DATE-TIME
    assert segments[1].program_date_time is None
    assert segments[1].current_program_date_time == first_program_date_time + datetime.timedelta(seconds=3)

    # segment with EXT-X-DISCONTINUITY also has EXT-X-PROGRAM-DATE-TIME
    assert segments[5].program_date_time == discontinuity_program_date_time
    assert segments[5].current_program_date_time == discontinuity_program_date_time

    # subsequent segment does not have EXT-X-PROGRAM-DATE-TIME
    assert segments[6].current_program_date_time == discontinuity_program_date_time + datetime.timedelta(seconds=3)
    assert segments[6].program_date_time is None


def test_program_date_time_attribute_without_discontinuity():
    obj = m3u8.M3U8(playlists.PLAYLIST_WITH_PROGRAM_DATE_TIME_WITHOUT_DISCONTINUITY)

    first_program_date_time = datetime.datetime(2019, 6, 10, 0, 5, tzinfo=utc)

    for idx, segment in enumerate(obj.segments):
        program_date_time = first_program_date_time + datetime.timedelta(seconds=idx * 6)
        assert segment.program_date_time == program_date_time
        assert segment.current_program_date_time == program_date_time


def test_segment_discontinuity_attribute():
    obj = m3u8.M3U8(playlists.DISCONTINUITY_PLAYLIST_WITH_PROGRAM_DATE_TIME)
    segments = obj.segments

    assert segments[0].discontinuity == False
    assert segments[5].discontinuity == True
    assert segments[6].discontinuity == False


def test_segment_cue_out_attribute():
    obj = m3u8.M3U8(playlists.CUE_OUT_PLAYLIST)
    segments = obj.segments

    assert segments[1].cue_out == True
    assert segments[2].cue_out == True
    assert segments[3].cue_out == False

def test_segment_cue_out_start_attribute():
    obj = m3u8.M3U8(playlists.CUE_OUT_WITH_DURATION_PLAYLIST)

    assert obj.segments[0].cue_out_start == True

def test_segment_cue_in_attribute():
    obj = m3u8.M3U8(playlists.CUE_OUT_WITH_DURATION_PLAYLIST)

    assert obj.segments[2].cue_in == True

def test_segment_cue_out_cont_dumps():
    obj = m3u8.M3U8(playlists.CUE_OUT_PLAYLIST)

    result = obj.dumps()
    expected = '#EXT-X-CUE-OUT-CONT\n'
    assert expected in result

def test_segment_cue_out_start_dumps():
    obj = m3u8.M3U8(playlists.CUE_OUT_WITH_DURATION_PLAYLIST)

    result = obj.dumps()
    expected = '#EXT-X-CUE-OUT:11.52\n'
    assert expected in result

def test_segment_cue_out_start_no_duration_dumps():
    obj = m3u8.M3U8(playlists.CUE_OUT_NO_DURATION_PLAYLIST)

    result = obj.dumps()
    expected = '#EXT-X-CUE-OUT\n'
    assert expected in result

def test_segment_cue_out_in_dumps():
    obj = m3u8.M3U8(playlists.CUE_OUT_NO_DURATION_PLAYLIST)

    result = obj.dumps()
    expected = '#EXT-X-CUE-IN\n'
    assert expected in result

def test_segment_elemental_scte35_attribute():
    obj = m3u8.M3U8(playlists.CUE_OUT_ELEMENTAL_PLAYLIST)
    segments = obj.segments
    assert segments[4].cue_out == True
    assert segments[9].cue_out == False
    assert segments[4].scte35 == '/DAlAAAAAAAAAP/wFAUAAAABf+//wpiQkv4ARKogAAEBAQAAQ6sodg=='

def test_segment_envivio_scte35_attribute():
    obj = m3u8.M3U8(playlists.CUE_OUT_ENVIVIO_PLAYLIST)
    segments = obj.segments
    assert segments[3].cue_out == True
    assert segments[4].scte35 == '/DAlAAAENOOQAP/wFAUBAABrf+//N25XDf4B9p/gAAEBAQAAxKni9A=='
    assert segments[5].scte35 == '/DAlAAAENOOQAP/wFAUBAABrf+//N25XDf4B9p/gAAEBAQAAxKni9A=='
    assert segments[7].cue_out == False

def test_segment_unknown_scte35_attribute():
    obj = m3u8.M3U8(playlists.CUE_OUT_INVALID_PLAYLIST)
    assert obj.segments[0].scte35 == None
    assert obj.segments[0].scte35_duration == None

def test_segment_cue_out_no_duration():
    obj = m3u8.M3U8(playlists.CUE_OUT_NO_DURATION_PLAYLIST)
    assert obj.segments[0].cue_out_start == True
    assert obj.segments[2].cue_in == True

def test_keys_on_clear_playlist():
    obj = m3u8.M3U8(playlists.SIMPLE_PLAYLIST)

    assert len(obj.keys) == 1
    assert obj.keys[0] == None


def test_keys_on_simple_encrypted_playlist():
    obj = m3u8.M3U8(playlists.PLAYLIST_WITH_ENCRYPTED_SEGMENTS)

    assert len(obj.keys) == 1
    assert obj.keys[0].uri == "https://priv.example.com/key.php?r=52"


def test_key_attribute():
    obj = m3u8.M3U8(playlists.SIMPLE_PLAYLIST)
    data = {'keys': [{'method': 'AES-128',
                    'uri': '/key',
                    'iv': 'foobar'}]}
    mock_parser_data(obj, data)

    assert 'Key' == obj.keys[0].__class__.__name__
    assert 'AES-128' == obj.keys[0].method
    assert '/key' == obj.keys[0].uri
    assert 'foobar' == obj.keys[0].iv


def test_key_attribute_on_none():
    obj = m3u8.M3U8(playlists.SIMPLE_PLAYLIST)
    mock_parser_data(obj, {})

    assert len(obj.keys) == 0


def test_key_attribute_without_initialization_vector():
    obj = m3u8.M3U8(playlists.SIMPLE_PLAYLIST)
    mock_parser_data(obj, {'keys': [{'method': 'AES-128',
                                   'uri': '/key'}]})

    assert 'AES-128' == obj.keys[0].method
    assert '/key' == obj.keys[0].uri
    assert None == obj.keys[0].iv


def test_session_keys_on_clear_playlist():
    obj = m3u8.M3U8(playlists.SIMPLE_PLAYLIST)

    assert len(obj.session_keys) == 0

def test_session_keys_on_simple_encrypted_playlist():
    obj = m3u8.M3U8(playlists.PLAYLIST_WITH_SESSION_ENCRYPTED_SEGMENTS)

    assert len(obj.session_keys) == 1
    assert obj.session_keys[0].uri == "https://priv.example.com/key.php?r=52"


def test_session_key_attribute():
    obj = m3u8.M3U8(playlists.SIMPLE_PLAYLIST)
    data = {'session_keys': [{'method': 'AES-128',
                    'uri': '/key',
                    'iv': 'foobar'}]}
    mock_parser_data(obj, data)

    assert 'SessionKey' == obj.session_keys[0].__class__.__name__
    assert 'AES-128' == obj.session_keys[0].method
    assert '/key' == obj.session_keys[0].uri
    assert 'foobar' == obj.session_keys[0].iv


def test_session_key_attribute_on_none():
    obj = m3u8.M3U8(playlists.SIMPLE_PLAYLIST)
    mock_parser_data(obj, {})

    assert len(obj.session_keys) == 0


def test_session_key_attribute_without_initialization_vector():
    obj = m3u8.M3U8(playlists.SIMPLE_PLAYLIST)
    mock_parser_data(obj, {'session_keys': [{'method': 'AES-128',
                                   'uri': '/key'}]})

    assert 'AES-128' == obj.session_keys[0].method
    assert '/key' == obj.session_keys[0].uri
    assert None == obj.session_keys[0].iv


def test_segments_attribute():
    obj = m3u8.M3U8(playlists.SIMPLE_PLAYLIST)
    mock_parser_data(obj, {'segments': [{'uri': '/foo/bar-1.ts',
                                         'title': 'First Segment',
                                         'duration': 1500},
                                        {'uri': '/foo/bar-2.ts',
                                         'title': 'Second Segment',
                                         'duration': 1600}]})

    assert 2 == len(obj.segments)

    assert '/foo/bar-1.ts' == obj.segments[0].uri
    assert 'First Segment' == obj.segments[0].title
    assert 1500 == obj.segments[0].duration


def test_segments_attribute_without_title():
    obj = m3u8.M3U8(playlists.SIMPLE_PLAYLIST)
    mock_parser_data(obj, {'segments': [{'uri': '/foo/bar-1.ts',
                                         'duration': 1500}]})

    assert 1 == len(obj.segments)

    assert '/foo/bar-1.ts' == obj.segments[0].uri
    assert 1500 == obj.segments[0].duration
    assert None == obj.segments[0].title


def test_segments_attribute_without_duration():
    obj = m3u8.M3U8(playlists.SIMPLE_PLAYLIST)
    mock_parser_data(obj, {'segments': [{'uri': '/foo/bar-1.ts',
                                         'title': 'Segment title'}]})

    assert 1 == len(obj.segments)

    assert '/foo/bar-1.ts' == obj.segments[0].uri
    assert 'Segment title' == obj.segments[0].title
    assert None == obj.segments[0].duration


def test_segments_attribute_with_byterange():
    obj = m3u8.M3U8(playlists.SIMPLE_PLAYLIST)
    mock_parser_data(obj, {'segments': [{'uri': '/foo/bar-1.ts',
                                         'title': 'Segment title',
                                         'duration': 1500,
                                         'byterange': '76242@0'}]})

    assert 1 == len(obj.segments)

    assert '/foo/bar-1.ts' == obj.segments[0].uri
    assert 'Segment title' == obj.segments[0].title
    assert 1500 == obj.segments[0].duration
    assert '76242@0' == obj.segments[0].byterange


def test_segment_attribute_with_multiple_keys():
    obj = m3u8.M3U8(playlists.PLAYLIST_WITH_ENCRYPTED_SEGMENTS_AND_IV_WITH_MULTIPLE_KEYS)

    segments = obj.segments
    assert segments[0].key.uri == '/hls-key/key.bin'
    assert segments[1].key.uri == '/hls-key/key.bin'
    assert segments[4].key.uri == '/hls-key/key2.bin'
    assert segments[5].key.uri == '/hls-key/key2.bin'

def test_segment_title_dumps():
    obj = m3u8.M3U8(playlists.SIMPLE_PLAYLIST_WITH_QUOTED_TITLE)

    result = obj.segments[0].dumps(None).strip()
    expected = '#EXTINF:5220,"A sample title"\nhttp://media.example.com/entire.ts'

    assert result == expected

def test_is_variant_attribute():
    obj = m3u8.M3U8(playlists.SIMPLE_PLAYLIST)
    mock_parser_data(obj, {'is_variant': False})
    assert not obj.is_variant

    mock_parser_data(obj, {'is_variant': True})
    assert obj.is_variant


def test_is_endlist_attribute():
    obj = m3u8.M3U8(playlists.SIMPLE_PLAYLIST)
    mock_parser_data(obj, {'is_endlist': False})
    assert not obj.is_endlist

    obj = m3u8.M3U8(playlists.SLIDING_WINDOW_PLAYLIST)
    mock_parser_data(obj, {'is_endlist': True})
    assert obj.is_endlist


def test_is_i_frames_only_attribute():
    obj = m3u8.M3U8(playlists.SIMPLE_PLAYLIST)
    mock_parser_data(obj, {'is_i_frames_only': False})
    assert not obj.is_i_frames_only

    mock_parser_data(obj, {'is_i_frames_only': True})
    assert obj.is_i_frames_only


def test_playlists_attribute():
    obj = m3u8.M3U8(playlists.SIMPLE_PLAYLIST)
    data = {'playlists': [{'uri': '/url/1.m3u8',
                           'stream_info': {'program_id': 1,
                                           'bandwidth': 320000,
                                           'closed_captions': None,
                                           'video': 'high'}},
                          {'uri': '/url/2.m3u8',
                           'stream_info': {'program_id': 1,
                                           'bandwidth': 120000,
                                           'closed_captions': None,
                                           'codecs': 'mp4a.40.5',
                                           'video': 'low'}},
                          ],
            'media': [{'type': 'VIDEO', 'name': 'High', 'group_id': 'high'},
                      {'type': 'VIDEO', 'name': 'Low', 'group_id': 'low',
                       'default': 'YES', 'autoselect': 'YES'}
                      ]
            }
    mock_parser_data(obj, data)

    assert 2 == len(obj.playlists)

    assert '/url/1.m3u8' == obj.playlists[0].uri
    assert 1 == obj.playlists[0].stream_info.program_id
    assert 320000 == obj.playlists[0].stream_info.bandwidth
    assert None == obj.playlists[0].stream_info.closed_captions
    assert None == obj.playlists[0].stream_info.codecs

    assert None == obj.playlists[0].media[0].uri
    assert 'high' == obj.playlists[0].media[0].group_id
    assert 'VIDEO' == obj.playlists[0].media[0].type
    assert None == obj.playlists[0].media[0].language
    assert 'High' == obj.playlists[0].media[0].name
    assert None == obj.playlists[0].media[0].default
    assert None == obj.playlists[0].media[0].autoselect
    assert None == obj.playlists[0].media[0].forced
    assert None == obj.playlists[0].media[0].characteristics

    assert '/url/2.m3u8' == obj.playlists[1].uri
    assert 1 == obj.playlists[1].stream_info.program_id
    assert 120000 == obj.playlists[1].stream_info.bandwidth
    assert None == obj.playlists[1].stream_info.closed_captions
    assert 'mp4a.40.5' == obj.playlists[1].stream_info.codecs

    assert None == obj.playlists[1].media[0].uri
    assert 'low' == obj.playlists[1].media[0].group_id
    assert 'VIDEO' == obj.playlists[1].media[0].type
    assert None == obj.playlists[1].media[0].language
    assert 'Low' == obj.playlists[1].media[0].name
    assert 'YES' == obj.playlists[1].media[0].default
    assert 'YES' == obj.playlists[1].media[0].autoselect
    assert None == obj.playlists[1].media[0].forced
    assert None == obj.playlists[1].media[0].characteristics

    assert [] == obj.iframe_playlists


def test_playlists_attribute_without_program_id():
    obj = m3u8.M3U8(playlists.SIMPLE_PLAYLIST)
    mock_parser_data(obj, {'playlists': [{'uri': '/url/1.m3u8',
                                          'stream_info': {'bandwidth': 320000}}
                                         ]})

    assert 1 == len(obj.playlists)

    assert '/url/1.m3u8' == obj.playlists[0].uri
    assert 320000 == obj.playlists[0].stream_info.bandwidth
    assert None == obj.playlists[0].stream_info.codecs
    assert None == obj.playlists[0].stream_info.program_id


def test_playlists_attribute_with_resolution():
    obj = m3u8.M3U8(playlists.SIMPLE_PLAYLIST_WITH_RESOLUTION)

    assert 2 == len(obj.playlists)
    assert (512, 288) == obj.playlists[0].stream_info.resolution
    assert None == obj.playlists[1].stream_info.resolution


def test_iframe_playlists_attribute():
    obj = m3u8.M3U8(playlists.SIMPLE_PLAYLIST)
    data = {
        'iframe_playlists': [{'uri': '/url/1.m3u8',
                              'iframe_stream_info': {'program_id': 1,
                                                     'bandwidth': 320000,
                                                     'resolution': '320x180',
                                                     'codecs': 'avc1.4d001f'}},
                             {'uri': '/url/2.m3u8',
                              'iframe_stream_info': {'bandwidth': '120000',
                                                     'codecs': 'avc1.4d400d'}}]
    }
    mock_parser_data(obj, data)

    assert 2 == len(obj.iframe_playlists)

    assert '/url/1.m3u8' == obj.iframe_playlists[0].uri
    assert 1 == obj.iframe_playlists[0].iframe_stream_info.program_id
    assert 320000 == obj.iframe_playlists[0].iframe_stream_info.bandwidth
    assert (320, 180) == obj.iframe_playlists[0].iframe_stream_info.resolution
    assert 'avc1.4d001f' == obj.iframe_playlists[0].iframe_stream_info.codecs

    assert '/url/2.m3u8' == obj.iframe_playlists[1].uri
    assert None == obj.iframe_playlists[1].iframe_stream_info.program_id
    assert '120000' == obj.iframe_playlists[1].iframe_stream_info.bandwidth
    assert None == obj.iframe_playlists[1].iframe_stream_info.resolution
    assert 'avc1.4d400d' == obj.iframe_playlists[1].iframe_stream_info.codecs


def test_version_attribute():
    obj = m3u8.M3U8(playlists.SIMPLE_PLAYLIST)
    mock_parser_data(obj, {'version': 2})
    assert 2 == obj.version

    mock_parser_data(obj, {})
    assert None == obj.version

def test_version_settable_as_int():
    obj = m3u8.loads(playlists.VERSION_PLAYLIST)
    obj.version = 9

    assert "#EXT-X-VERSION:9" in obj.dumps().strip()

def test_version_settable_as_string():
    obj = m3u8.loads(playlists.VERSION_PLAYLIST)
    obj.version = '9'

    assert "#EXT-X-VERSION:9" in obj.dumps().strip()

def test_allow_cache_attribute():
    obj = m3u8.M3U8(playlists.SIMPLE_PLAYLIST)
    mock_parser_data(obj, {'allow_cache': 'no'})
    assert 'no' == obj.allow_cache

    mock_parser_data(obj, {})
    assert None == obj.allow_cache


def test_files_attribute_should_list_all_files_including_segments_and_key():
    obj = m3u8.M3U8(playlists.PLAYLIST_WITH_ENCRYPTED_SEGMENTS)
    files = [
        'https://priv.example.com/key.php?r=52',
        'http://media.example.com/fileSequence52-1.ts',
        'http://media.example.com/fileSequence52-2.ts',
        'http://media.example.com/fileSequence52-3.ts',
    ]
    assert files == obj.files


def test_vod_playlist_type_should_be_imported_as_a_simple_attribute():
    obj = m3u8.M3U8(playlists.SIMPLE_PLAYLIST_WITH_VOD_PLAYLIST_TYPE)
    assert obj.playlist_type == 'vod'


def test_event_playlist_type_should_be_imported_as_a_simple_attribute():
    obj = m3u8.M3U8(playlists.SIMPLE_PLAYLIST_WITH_EVENT_PLAYLIST_TYPE)
    assert obj.playlist_type == 'event'


def test_independent_segments_should_be_true():
    obj = m3u8.M3U8(playlists.SIMPLE_PLAYLIST_WITH_INDEPENDENT_SEGMENTS)
    assert obj.is_independent_segments


def test_independent_segments_should_be_false():
    obj = m3u8.M3U8(playlists.SIMPLE_PLAYLIST_WITH_EVENT_PLAYLIST_TYPE)
    assert not obj.is_independent_segments


def test_no_playlist_type_leaves_attribute_empty():
    obj = m3u8.M3U8(playlists.SIMPLE_PLAYLIST)
    assert obj.playlist_type is None


def test_dump_playlists_with_resolution():
    obj = m3u8.M3U8(playlists.SIMPLE_PLAYLIST_WITH_RESOLUTION)

    expected = playlists.SIMPLE_PLAYLIST_WITH_RESOLUTION.strip().splitlines()

    assert expected == obj.dumps().strip().splitlines()


def test_dump_should_build_file_with_same_content(tmpdir):
    obj = m3u8.M3U8(playlists.PLAYLIST_WITH_ENCRYPTED_SEGMENTS_AND_IV)

    expected = playlists.PLAYLIST_WITH_ENCRYPTED_SEGMENTS_AND_IV_SORTED.replace(', IV', ',IV').strip()
    filename = str(tmpdir.join('playlist.m3u8'))

    obj.dump(filename)

    assert_file_content(filename, expected)


def test_dump_should_create_sub_directories(tmpdir):
    obj = m3u8.M3U8(playlists.PLAYLIST_WITH_ENCRYPTED_SEGMENTS_AND_IV)

    expected = playlists.PLAYLIST_WITH_ENCRYPTED_SEGMENTS_AND_IV_SORTED.replace(', IV', ',IV').strip()
    filename = str(tmpdir.join('subdir1', 'subdir2', 'playlist.m3u8'))

    obj.dump(filename)

    assert_file_content(filename, expected)

def test_dump_should_raise_if_create_sub_directories_fails(tmpdir, monkeypatch):
    def raiseOSError(*args):
        raise OSError

    monkeypatch.setattr(os, "makedirs", raiseOSError)

    raised = False
    try:
        obj = m3u8.M3U8(playlists.SIMPLE_PLAYLIST)
        obj.dump(str(tmpdir.join('subdir1', 'playlist.m3u8')))
    except OSError as e:
        raised = True
    finally:
        assert raised


def test_dump_should_work_for_variant_streams():
    obj = m3u8.M3U8(playlists.VARIANT_PLAYLIST)

    expected = playlists.VARIANT_PLAYLIST.replace(', BANDWIDTH', ',BANDWIDTH').strip()

    assert expected == obj.dumps().strip()


def test_dump_should_work_for_variant_playlists_with_iframe_playlists():
    obj = m3u8.M3U8(playlists.VARIANT_PLAYLIST_WITH_IFRAME_PLAYLISTS)

    expected = playlists.VARIANT_PLAYLIST_WITH_IFRAME_PLAYLISTS.strip()

    assert expected == obj.dumps().strip()


def test_dump_should_work_for_iframe_playlists():
    obj = m3u8.M3U8(playlists.IFRAME_PLAYLIST)

    expected = playlists.IFRAME_PLAYLIST.strip()

    assert expected == obj.dumps().strip()

    obj = m3u8.M3U8(playlists.IFRAME_PLAYLIST2)

    expected = playlists.IFRAME_PLAYLIST.strip()

    # expected that dump will reverse EXTINF and EXT-X-BYTERANGE,
    # hence IFRAME_PLAYLIST dump from IFRAME_PLAYLIST2 parse.
    assert expected == obj.dumps().strip()

    obj = m3u8.M3U8(playlists.IFRAME_PLAYLIST2)

    expected = playlists.IFRAME_PLAYLIST.strip()

    # expected that dump will reverse EXTINF and EXT-X-BYTERANGE,
    # hence IFRAME_PLAYLIST dump from IFRAME_PLAYLIST2 parse.
    assert expected == obj.dumps().strip()


def test_dump_should_include_program_date_time():
    obj = m3u8.M3U8(playlists.SIMPLE_PLAYLIST_WITH_PROGRAM_DATE_TIME)

    assert "EXT-X-PROGRAM-DATE-TIME:2014-08-13T13:36:33+00:00" in obj.dumps().strip()


def test_dump_should_not_ignore_zero_duration():
    obj = m3u8.M3U8(playlists.SIMPLE_PLAYLIST_WITH_ZERO_DURATION)

    assert "EXTINF:0" in obj.dumps().strip()
    assert "EXTINF:5220" in obj.dumps().strip()


def test_dump_should_use_decimal_floating_point_for_very_short_durations():
    obj = m3u8.M3U8(playlists.SIMPLE_PLAYLIST_WITH_VERY_SHORT_DURATION)

    assert "EXTINF:5220" in obj.dumps().strip()
    assert "EXTINF:5218.5" in obj.dumps().strip()
    assert "EXTINF:0.000011" in obj.dumps().strip()


def test_dump_should_include_segment_level_program_date_time():
    obj = m3u8.M3U8(playlists.DISCONTINUITY_PLAYLIST_WITH_PROGRAM_DATE_TIME)
    # Tag being expected is in the segment level, not the global one
    assert "#EXT-X-PROGRAM-DATE-TIME:2014-08-13T13:36:55+00:00" in obj.dumps().strip()


def test_dump_should_include_segment_level_program_date_time_without_discontinuity():
    obj = m3u8.M3U8(playlists.PLAYLIST_WITH_PROGRAM_DATE_TIME_WITHOUT_DISCONTINUITY)

    output = obj.dumps().strip()
    assert "#EXT-X-PROGRAM-DATE-TIME:2019-06-10T00:05:00+00:00" in output
    assert "#EXT-X-PROGRAM-DATE-TIME:2019-06-10T00:05:06+00:00" in output
    assert "#EXT-X-PROGRAM-DATE-TIME:2019-06-10T00:05:12+00:00" in output


def test_dump_should_include_map_attributes():
    obj = m3u8.M3U8(playlists.MAP_URI_PLAYLIST_WITH_BYTERANGE)

    assert 'EXT-X-MAP:URI="main.mp4",BYTERANGE="812@0"' in obj.dumps().strip()


def test_multiple_map_attributes():
    obj = m3u8.M3U8(playlists.MULTIPLE_MAP_URI_PLAYLIST)

    assert obj.segments[0].init_section.uri == 'init1.mp4'
    assert obj.segments[1].init_section.uri == 'init1.mp4'
    assert obj.segments[2].init_section.uri == 'init3.mp4'


def test_dump_should_include_multiple_map_attributes():
    obj = m3u8.M3U8(playlists.MULTIPLE_MAP_URI_PLAYLIST)

    output = obj.dump('/tmp/d.m3u8')
    output = obj.dumps().strip()
    assert output.count('#EXT-X-MAP:URI="init1.mp4"') == 1
    assert output.count('#EXT-X-MAP:URI="init3.mp4"') == 1


def test_dump_should_work_for_playlists_using_byteranges():
    obj = m3u8.M3U8(playlists.PLAYLIST_USING_BYTERANGES)

    expected = playlists.PLAYLIST_USING_BYTERANGES.strip()

    assert expected == obj.dumps().strip()


def test_should_dump_with_endlist_tag():
    obj = m3u8.M3U8(playlists.SLIDING_WINDOW_PLAYLIST)
    obj.is_endlist = True

    assert '#EXT-X-ENDLIST' in obj.dumps().splitlines()


def test_should_dump_without_endlist_tag():
    obj = m3u8.M3U8(playlists.SIMPLE_PLAYLIST)
    obj.is_endlist = False

    expected = playlists.SIMPLE_PLAYLIST.strip().splitlines()
    expected.remove('#EXT-X-ENDLIST')

    assert expected == obj.dumps().strip().splitlines()


def test_should_dump_multiple_keys():
    obj = m3u8.M3U8(playlists.PLAYLIST_WITH_ENCRYPTED_SEGMENTS_AND_IV_WITH_MULTIPLE_KEYS)
    expected = playlists.PLAYLIST_WITH_ENCRYPTED_SEGMENTS_AND_IV_WITH_MULTIPLE_KEYS_SORTED.strip()

    assert expected == obj.dumps().strip()


def test_should_dump_unencrypted_encrypted_keys_together():
    obj = m3u8.M3U8(playlists.PLAYLIST_WITH_MULTIPLE_KEYS_UNENCRYPTED_AND_ENCRYPTED)
    expected = playlists.PLAYLIST_WITH_MULTIPLE_KEYS_UNENCRYPTED_AND_ENCRYPTED.strip()

    assert expected == obj.dumps().strip()


def test_should_dump_complex_unencrypted_encrypted_keys():
    obj = m3u8.M3U8(playlists.PLAYLIST_WITH_MULTIPLE_KEYS_UNENCRYPTED_AND_ENCRYPTED_NONE)
    expected = playlists.PLAYLIST_WITH_MULTIPLE_KEYS_UNENCRYPTED_AND_ENCRYPTED_NONE \
        .replace('METHOD=NONE,URI=""', 'METHOD=NONE') \
        .strip()

    assert expected == obj.dumps().strip()

def test_should_dump_complex_unencrypted_encrypted_keys_no_uri_attr():
    obj = m3u8.M3U8(playlists.PLAYLIST_WITH_MULTIPLE_KEYS_UNENCRYPTED_AND_ENCRYPTED_NONE_AND_NO_URI_ATTR)
    expected = playlists.PLAYLIST_WITH_MULTIPLE_KEYS_UNENCRYPTED_AND_ENCRYPTED_NONE_AND_NO_URI_ATTR \
        .strip()

    assert expected == obj.dumps().strip()

def test_should_dump_session_data():
    obj = m3u8.M3U8(playlists.SESSION_DATA_PLAYLIST)
    expected = playlists.SESSION_DATA_PLAYLIST.strip()

    assert expected == obj.dumps().strip()

def test_should_dump_multiple_session_data():
    obj = m3u8.M3U8(playlists.MULTIPLE_SESSION_DATA_PLAYLIST)
    expected = playlists.MULTIPLE_SESSION_DATA_PLAYLIST.strip()

    assert expected == obj.dumps().strip()



def test_length_segments_by_key():
    obj = m3u8.M3U8(playlists.PLAYLIST_WITH_MULTIPLE_KEYS_UNENCRYPTED_AND_ENCRYPTED)

    assert len(obj.segments.by_key(obj.keys[0])) == 2
    assert len(obj.segments.by_key(obj.keys[1])) == 4
    assert len(obj.segments.by_key(obj.keys[2])) == 2


def test_list_segments_by_key():
    obj = m3u8.M3U8(playlists.PLAYLIST_WITH_MULTIPLE_KEYS_UNENCRYPTED_AND_ENCRYPTED)

    # unencrypted segments
    segments = obj.segments.by_key(None)
    expected = "../../../../hls/streamNum82400.ts\n../../../../hls/streamNum82401.ts"
    output = [ segment.uri for segment in segments ]
    assert "\n".join(output).strip() == expected.strip()

    # segments for last key
    segments = obj.segments.by_key(obj.keys[2])
    expected = "../../../../hls/streamNum82404.ts\n../../../../hls/streamNum82405.ts"
    output = [ segment.uri for segment in segments ]
    assert "\n".join(output).strip() == expected.strip()


def test_replace_segment_key():
    obj = m3u8.M3U8(playlists.PLAYLIST_WITH_MULTIPLE_KEYS_UNENCRYPTED_AND_ENCRYPTED)

    # Replace unencrypted segments with new key
    new_key = Key("AES-128", None, "/hls-key/key0.bin", iv="0Xcafe8f758ca555115584bb5b3c687f52")
    for segment in obj.segments.by_key(None):
        segment.key = new_key

    # Check dump
    expected = playlists.PLAYLIST_WITH_MULTIPLE_KEYS_UNENCRYPTED_AND_ENCRYPTED_UPDATED.strip()

    assert obj.dumps().strip() == expected

def test_keyformat_and_keyformatversion():
    obj = m3u8.M3U8(playlists.PLAYLIST_WITH_KEYFORMAT_AND_KEYFORMATVERSIONS)

    result = obj.dumps().strip()
    expected = 'KEYFORMAT="com.apple.streamingkeydelivery",KEYFORMATVERSIONS="1"'

    assert expected in result

def test_should_dump_program_datetime_and_discontinuity():
    obj = m3u8.M3U8(playlists.DISCONTINUITY_PLAYLIST_WITH_PROGRAM_DATE_TIME)
    expected = playlists.DISCONTINUITY_PLAYLIST_WITH_PROGRAM_DATE_TIME.strip()

    assert expected == obj.dumps().strip()


def test_should_normalize_segments_and_key_urls_if_base_path_passed_to_constructor():
    base_path = 'http://videoserver.com/hls/live'

    obj = m3u8.M3U8(playlists.PLAYLIST_WITH_ENCRYPTED_SEGMENTS_AND_IV, base_path)

    assert obj.base_path == base_path

    expected = playlists.PLAYLIST_WITH_ENCRYPTED_SEGMENTS_AND_IV_SORTED \
        .replace(', IV', ',IV') \
        .replace('../../../../hls', base_path) \
        .replace('/hls-key', base_path) \
        .strip()

    assert obj.dumps().strip() == expected

def test_should_normalize_session_key_urls_if_base_path_passed_to_constructor():
    base_path = 'http://videoserver.com/hls/live'

    obj = m3u8.M3U8(playlists.PLAYLIST_WITH_SESSION_ENCRYPTED_SEGMENTS_AND_IV, base_path)

    assert obj.base_path == base_path

    expected = playlists.PLAYLIST_WITH_SESSION_ENCRYPTED_SEGMENTS_AND_IV_SORTED \
        .replace(', IV', ',IV') \
        .replace('../../../../hls', base_path) \
        .replace('/hls-key', base_path) \
        .strip()

    assert obj.dumps().strip() == expected


def test_should_normalize_variant_streams_urls_if_base_path_passed_to_constructor():
    base_path = 'http://videoserver.com/hls/live'
    obj = m3u8.M3U8(playlists.VARIANT_PLAYLIST, base_path)

    expected = playlists.VARIANT_PLAYLIST \
        .replace(', BANDWIDTH', ',BANDWIDTH') \
        .replace('http://example.com', base_path) \
        .strip()

    assert obj.dumps().strip() == expected


def test_should_normalize_segments_and_key_urls_if_base_path_attribute_updated():
    base_path = 'http://videoserver.com/hls/live'

    obj = m3u8.M3U8(playlists.PLAYLIST_WITH_ENCRYPTED_SEGMENTS_AND_IV)
    obj.base_path = base_path     # update later

    expected = playlists.PLAYLIST_WITH_ENCRYPTED_SEGMENTS_AND_IV_SORTED \
        .replace(', IV', ',IV') \
        .replace('../../../../hls', base_path) \
        .replace('/hls-key', base_path) \
        .strip()

    assert obj.dumps() == expected


def test_should_normalize_segments_and_key_urls_if_base_path_attribute_updated():
    base_path = 'http://videoserver.com/hls/live'

    obj = m3u8.M3U8(playlists.PLAYLIST_WITH_ENCRYPTED_SEGMENTS_AND_IV)
    obj.base_path = base_path

    expected = playlists.PLAYLIST_WITH_ENCRYPTED_SEGMENTS_AND_IV_SORTED \
        .replace(', IV', ',IV') \
        .replace('../../../../hls', base_path) \
        .replace('/hls-key', base_path) \
        .strip()

    assert obj.dumps().strip() == expected


def test_playlist_type_dumped_to_appropriate_m3u8_field():
    obj = m3u8.M3U8()
    obj.playlist_type = 'vod'
    result = obj.dumps()
    expected = '#EXTM3U\n#EXT-X-PLAYLIST-TYPE:VOD\n'
    assert result == expected


def test_empty_playlist_type_is_gracefully_ignored():
    obj = m3u8.M3U8()
    obj.playlist_type = ''
    result = obj.dumps()
    expected = '#EXTM3U\n'
    assert result == expected


def test_none_playlist_type_is_gracefully_ignored():
    obj = m3u8.M3U8()
    obj.playlist_type = None
    result = obj.dumps()
    expected = '#EXTM3U\n'
    assert result == expected


def test_0_media_sequence_added_to_file():
    obj = m3u8.M3U8()
    obj.media_sequence = 0
    result = obj.dumps()
    expected = '#EXTM3U\n'
    assert result == expected


def test_none_media_sequence_gracefully_ignored():
    obj = m3u8.M3U8()
    obj.media_sequence = None
    result = obj.dumps()
    expected = '#EXTM3U\n'
    assert result == expected

def test_0_discontinuity_sequence_added_to_file():
    obj = m3u8.M3U8()
    obj.discontinuity_sequence = 0
    result = obj.dumps()
    expected = '#EXTM3U\n'
    assert result == expected

def test_none_discontinuity_sequence_gracefully_ignored():
    obj = m3u8.M3U8()
    obj.discontinuity_sequence = None
    result = obj.dumps()
    expected = '#EXTM3U\n'
    assert result == expected

def test_non_zero_discontinuity_sequence_added_to_file():
    obj = m3u8.M3U8()
    obj.discontinuity_sequence = 1
    result = obj.dumps()
    expected = '#EXT-X-DISCONTINUITY-SEQUENCE:1'
    assert expected in result

def test_should_correctly_update_base_path_if_its_blank():
    segment = Segment('entire.ts', 'http://1.2/')
    assert not segment.base_path
    segment.base_path = "base_path"
    assert "http://1.2/base_path/entire.ts" == segment.absolute_uri

def test_base_path_should_just_return_uri_if_absolute():
    segment = Segment('http://1.2/entire.ts', '')
    assert 'http://1.2/entire.ts' == segment.absolute_uri

def test_m3u8_should_propagate_base_uri_to_segments():
    with open(playlists.RELATIVE_PLAYLIST_FILENAME) as f:
        content = f.read()
    obj = m3u8.M3U8(content, base_uri='/any/path')
    assert '/entire1.ts' == obj.segments[0].uri
    assert '/any/path/entire1.ts' == obj.segments[0].absolute_uri
    assert 'entire4.ts' == obj.segments[3].uri
    assert '/any/path/entire4.ts' == obj.segments[3].absolute_uri
    obj.base_uri = '/any/where/'
    assert '/entire1.ts' == obj.segments[0].uri
    assert '/any/where/entire1.ts' == obj.segments[0].absolute_uri
    assert 'entire4.ts' == obj.segments[3].uri
    assert '/any/where/entire4.ts' == obj.segments[3].absolute_uri


def test_m3u8_should_propagate_base_uri_to_key():
    with open(playlists.RELATIVE_PLAYLIST_FILENAME) as f:
        content = f.read()
    obj = m3u8.M3U8(content, base_uri='/any/path')
    assert '../key.bin' == obj.keys[0].uri
    assert '/any/key.bin' == obj.keys[0].absolute_uri
    obj.base_uri = '/any/where/'
    assert '../key.bin' == obj.keys[0].uri
    assert '/any/key.bin' == obj.keys[0].absolute_uri

def test_m3u8_should_propagate_base_uri_to_session_key():
    with open(playlists.RELATIVE_PLAYLIST_FILENAME) as f:
        content = f.read()
    obj = m3u8.M3U8(content, base_uri='/any/path')
    assert '../key.bin' == obj.session_keys[0].uri
    assert '/any/key.bin' == obj.session_keys[0].absolute_uri
    obj.base_uri = '/any/where/'
    assert '../key.bin' == obj.session_keys[0].uri
    assert '/any/key.bin' == obj.session_keys[0].absolute_uri

def test_base_path_with_optional_uri_should_do_nothing():
    media = Media(type='AUDIO', group_id='audio-group', name='English')
    assert media.uri is None
    assert media.base_uri is None
    media.base_path = "base_path"
    assert media.absolute_uri is None
    assert media.base_path is None

def test_medialist_uri_method():
    langs = ['English', 'French', 'German']
    ml = MediaList()
    for lang in langs:
        ml.append(Media(type='AUDIO', group_id='audio-group', name=lang, uri=('/%s.m3u8' % lang)))

    assert len(ml.uri) == len(langs)
    assert ml.uri[0] == '/%s.m3u8' % langs[0]
    assert ml.uri[1] == '/%s.m3u8' % langs[1]
    assert ml.uri[2] == '/%s.m3u8' % langs[2]

def test_segment_map_uri_attribute():
    obj = m3u8.M3U8(playlists.MAP_URI_PLAYLIST)
    assert obj.segment_map['uri'] == "fileSequence0.mp4"


def test_segment_map_uri_attribute_with_byterange():
    obj = m3u8.M3U8(playlists.MAP_URI_PLAYLIST_WITH_BYTERANGE)
    assert obj.segment_map['uri'] == "main.mp4"


def test_start_with_negative_offset():
    obj = m3u8.M3U8(playlists.SIMPLE_PLAYLIST_WITH_START_NEGATIVE_OFFSET)
    assert obj.start.time_offset == -2.0
    assert obj.start.precise is None
    assert ext_x_start + ':TIME-OFFSET=-2.0\n' in obj.dumps()


def test_start_with_precise():
    obj = m3u8.M3U8(playlists.SIMPLE_PLAYLIST_WITH_START_PRECISE)
    assert obj.start.time_offset == 10.5
    assert obj.start.precise == 'YES'
    assert ext_x_start + ':TIME-OFFSET=10.5,PRECISE=YES\n' in obj.dumps()


def test_playlist_stream_info_contains_group_id_refs():
    obj = m3u8.M3U8(playlists.VARIANT_PLAYLIST_WITH_VIDEO_CC_SUBS_AND_AUDIO)
    assert len(obj.playlists) == 2
    for pl in obj.playlists:
        assert pl.stream_info.closed_captions == 'cc'
        assert pl.stream_info.subtitles == 'sub'
        assert pl.stream_info.audio == 'aud'
        assert pl.stream_info.video == 'vid'

def test_should_dump_frame_rate():
    obj = m3u8.M3U8(playlists.VARIANT_PLAYLIST_WITH_FRAME_RATE)
    expected = playlists.VARIANT_PLAYLIST_WITH_FRAME_RATE.strip()

    assert expected == obj.dumps().strip()

def test_should_round_frame_rate():
    obj = m3u8.M3U8(playlists.VARIANT_PLAYLIST_WITH_ROUNDABLE_FRAME_RATE)
    expected = playlists.VARIANT_PLAYLIST_WITH_ROUNDED_FRAME_RATE.strip()

    assert expected == obj.dumps().strip()

@pytest.mark.skipif(sys.version_info >= (3,), reason="unicode not available in v3")
def test_m3u8_unicode_method():
    obj = m3u8.M3U8(playlists.SIMPLE_PLAYLIST)

    result = unicode(obj).strip()
    expected = playlists.SIMPLE_PLAYLIST.strip()
    assert result == expected

def test_add_segment_to_playlist():
    obj = m3u8.M3U8()

    obj.add_segment(
        Segment(
            'entire.ts',
            'http://1.2/',
            duration=1
        )
    )

def test_segment_str_method():
    segment = Segment('entire.ts', 'http://1.2/', duration=1)

    expected = '#EXTINF:1,\nentire.ts'
    result = str(segment).strip()

    assert result == expected

def test_attribute_denormaliser():
    result = denormalize_attribute('test_test')
    expected = 'TEST-TEST'

    assert result == expected

def test_find_key_throws_when_no_match():
    threw = False
    try:
        find_key({
            'method':   'AES-128',
            'iv':       0x12345678,
            'uri':      'http://1.2/'
        }, [
            # deliberately empty
        ])
    except KeyError as e:
        threw = True
    finally:
        assert threw

def test_ll_playlist():
    obj = m3u8.M3U8(playlists.LOW_LATENCY_DELTA_UPDATE_PLAYLIST)
    obj.base_path = 'http://localhost/test_base_path'
    obj.base_uri = 'http://localhost/test_base_uri'

    assert len(obj.rendition_reports) == 2
    assert len(obj.segments[2].parts) == 12
    assert (ext_x_part + ':DURATION=0.33334,URI="http://localhost/test_base_path/filePart271.0.ts"') in obj.dumps()
    assert (ext_x_preload_hint + ':TYPE=PART,URI="http://localhost/test_base_path/filePart273.4.ts"') in obj.dumps()
    assert obj.preload_hint.base_uri == 'http://localhost/test_base_uri'

def test_add_rendition_report_to_playlist():
    obj = m3u8.M3U8()

    obj.add_rendition_report(
        RenditionReport(
            base_uri=None,
            uri='../1M/waitForMSN.php',
            last_msn=273,
            last_part=0
        )
    )

    obj.base_path = 'http://localhost/test'

    result = obj.dumps()
    expected = '#EXT-X-RENDITION-REPORT:URI="http://localhost/test/waitForMSN.php",LAST-MSN=273,LAST-PART=0'

    assert expected in result

def test_add_part_to_segment():
    obj = Segment(
        uri='fileSequence271.ts',
        duration=4.00008
    )

    obj.add_part(
        PartialSegment(
            None,
            'filePart271.0.ts',
            0.33334
        )
    )

    result = obj.dumps(None)
    expected = '#EXT-X-PART:DURATION=0.33334,URI="filePart271.0.ts"'

    assert expected in result

def test_partial_segment_gap_and_byterange():
    obj = PartialSegment(
        '',
        'filePart271.0.ts',
        0.33334,
        byterange='9400@376',
        gap='YES'
    )

    result = obj.dumps(None)
    expected = '#EXT-X-PART:DURATION=0.33334,URI="filePart271.0.ts",BYTERANGE=9400@376,GAP=YES'

    assert result == expected

def test_session_data_with_value():
    obj = SessionData(
        'com.example.value',
        'example',
        language='en'
    )

    result = obj.dumps()
    expected = '#EXT-X-SESSION-DATA:DATA-ID="com.example.value",VALUE="example",LANGUAGE="en"'

    assert result == expected

def test_session_data_with_uri():
    obj = SessionData(
        'com.example.value',
        uri='example.json',
        language='en'
    )

    result = obj.dumps()
    expected = '#EXT-X-SESSION-DATA:DATA-ID="com.example.value",URI="example.json",LANGUAGE="en"'

    assert result == expected

def test_session_data_cannot_be_created_with_value_and_uri_at_the_same_time():
    obj = SessionData(
        'com.example.value',
        value='example',
        uri='example.json',
        language='en'
    )

    result = obj.dumps()
    expected = '#EXT-X-SESSION-DATA:DATA-ID="com.example.value",VALUE="example",LANGUAGE="en"'

    assert result == expected

def test_endswith_newline():
    obj = m3u8.loads(playlists.SIMPLE_PLAYLIST)

    manifest = obj.dumps()

    assert manifest.endswith('#EXT-X-ENDLIST\n')

def test_init_section_base_path_update():
    obj = m3u8.M3U8(playlists.MULTIPLE_MAP_URI_PLAYLIST)

    assert obj.segments[0].init_section.uri == 'init1.mp4'

    obj.base_path = 'http://localhost/base_path'
    obj.base_uri = 'http://localhost/base_uri'

    assert obj.segments[0].init_section.uri == 'http://localhost/base_path/init1.mp4'
    assert obj.segments[0].init_section.base_uri == 'http://localhost/base_uri'

def test_iframe_playlists_base_path_update():
    obj = m3u8.M3U8(playlists.VARIANT_PLAYLIST_WITH_IFRAME_PLAYLISTS)

    assert obj.iframe_playlists[0].uri == 'video-800k-iframes.m3u8'
    assert obj.iframe_playlists[0].base_uri == None

    obj.base_path = 'http://localhost/base_path'
    obj.base_uri = 'http://localhost/base_uri'

    assert obj.iframe_playlists[0].uri == 'http://localhost/base_path/video-800k-iframes.m3u8'
    assert obj.iframe_playlists[0].base_uri == 'http://localhost/base_uri'

def test_partial_segment_base_path_update():
    obj = m3u8.M3U8(playlists.LOW_LATENCY_DELTA_UPDATE_PLAYLIST)

    obj.base_path = 'http://localhost/base_path'
    obj.base_uri = 'http://localhost/base_uri'

    assert obj.segments[2].parts[0].uri == 'http://localhost/base_path/filePart271.0.ts'
    assert obj.segments[2].parts[0].base_uri == 'http://localhost/base_uri'

def test_add_preload_hint():
    obj = PreloadHint(
        'PART',
        '',
        'filePart273.4.ts',
        0
    )

    result = obj.dumps()
    expected = '#EXT-X-PRELOAD-HINT:TYPE=PART,URI="filePart273.4.ts",BYTERANGE-START=0'

    assert result == expected

def test_add_daterange():
    obj = DateRange(
        id='testid123',
        start_date='2020-03-09T17:19:00Z',
        planned_duration=60,
        x_test_client_attr='"test-attr"'
    )

    result = obj.dumps()
    expected = '#EXT-X-DATERANGE:ID="testid123",START-DATE="2020-03-09T17:19:00Z",PLANNED-DURATION=60,X-TEST-CLIENT-ATTR="test-attr"'

    assert result == expected

def test_daterange_simple():
    obj = m3u8.M3U8(playlists.DATERANGE_SIMPLE_PLAYLIST)

    # note that x-<client-attribute>s are explicitly alphabetically ordered
    # when dumped for predictability, so line below is different from input
    expected = '#EXT-X-DATERANGE:ID="ad3",START-DATE="2016-06-13T11:15:00Z",DURATION=20,X-AD-ID="1234",X-AD-URL="http://ads.example.com/beacon3"'
    result = obj.dumps()

    assert expected in result

def test_daterange_scte_out_and_in():
    obj = m3u8.M3U8(playlists.DATERANGE_SCTE35_OUT_AND_IN_PLAYLIST)

    result = obj.dumps()

    daterange_out = '#EXT-X-DATERANGE:ID="splice-6FFFFFF0",START-DATE="2014-03-05T11:15:00Z",PLANNED-DURATION=59.993,SCTE35-OUT=0xFC002F0000000000FF000014056FFFFFF000E011622DCAFF000052636200000000000A0008029896F50000008700000000'
    daterange_in = '#EXT-X-DATERANGE:ID="splice-6FFFFFF0",DURATION=59.993,SCTE35-IN=0xFC002A0000000000FF00000F056FFFFFF000401162802E6100000000000A0008029896F50000008700000000'

    assert daterange_out in result
    assert daterange_in in result

def test_daterange_enddate_sctecmd():
    obj = m3u8.M3U8(playlists.DATERANGE_ENDDATE_SCTECMD_PLAYLIST)

    result = obj.dumps()
    expected = '#EXT-X-DATERANGE:ID="test_id",START-DATE="2020-03-11T10:51:00Z",CLASS="test_class",END-DATE="2020-03-11T10:52:00Z",DURATION=60,SCTE35-CMD=0xFCINVALIDSECTION'

    assert expected in result

def test_daterange_in_parts():
    obj = m3u8.M3U8(playlists.DATERANGE_IN_PART_PLAYLIST)

    result = obj.dumps()
    expected = '#EXT-X-DATERANGE:ID="test_id",START-DATE="2020-03-10T07:48:02Z",CLASS="test_class",END-ON-NEXT=YES'

    assert expected in result

def test_add_gap():
    obj = m3u8.Segment(
        uri='fileSequence271.ts',
        duration=4,
        gap_tag=True
    )

    result = str(obj)
    expected = '#EXTINF:4,\n#EXT-X-GAP\nfileSequence271.ts'

    assert result == expected

def test_gap():
    obj = m3u8.M3U8(playlists.GAP_PLAYLIST)

    result = obj.dumps().strip()
    expected = playlists.GAP_PLAYLIST.strip()

    assert result == expected

def test_gap_in_parts():
    obj = m3u8.M3U8(playlists.GAP_IN_PARTS_PLAYLIST)

    result = obj.dumps().strip()
    expected = playlists.GAP_IN_PARTS_PLAYLIST.strip()

    assert result == expected

<<<<<<< HEAD

def test_iptv_playlist():
    obj = m3u8.M3U8(playlists.SIMPLE_IPTV_PLAYLIST_EXTINF_WITH_ADDITIONAL_PROPS)

    result = obj.dumps().strip()
    expected = playlists.SIMPLE_IPTV_PLAYLIST_EXTINF_WITH_ADDITIONAL_PROPS.strip()

    assert result == expected

=======
def test_skip_dateranges():
    obj = m3u8.M3U8(playlists.DELTA_UPDATE_SKIP_DATERANGES_PLAYLIST)

    expected_skip_tag = '#EXT-X-SKIP:SKIPPED-SEGMENTS=16,RECENTLY-REMOVED-DATERANGES="1"'
    expected_server_control_tag = '#EXT-X-SERVER-CONTROL:CAN-SKIP-UNTIL=36,CAN-SKIP-DATERANGES=YES'

    result = obj.dumps().strip()

    assert expected_skip_tag in result
    assert expected_server_control_tag in result

def test_add_skip():
    obj = m3u8.Skip(
        skipped_segments=30,
        recently_removed_dateranges='1\t2'
    )

    expected = '#EXT-X-SKIP:SKIPPED-SEGMENTS=30,RECENTLY-REMOVED-DATERANGES="1\t2"'
    result = obj.dumps().strip()

    assert result == expected


>>>>>>> 2ea68776
# custom asserts


def assert_file_content(filename, expected):
    with open(filename) as fileobj:
        content = fileobj.read().strip()

    assert content == expected


# helpers

def mock_parser_data(m3u8_obj, data):
    data.setdefault('segments', [])
    m3u8_obj.data = data
    m3u8_obj._initialize_attributes()<|MERGE_RESOLUTION|>--- conflicted
+++ resolved
@@ -1338,8 +1338,6 @@
 
     assert result == expected
 
-<<<<<<< HEAD
-
 def test_iptv_playlist():
     obj = m3u8.M3U8(playlists.SIMPLE_IPTV_PLAYLIST_EXTINF_WITH_ADDITIONAL_PROPS)
 
@@ -1348,7 +1346,6 @@
 
     assert result == expected
 
-=======
 def test_skip_dateranges():
     obj = m3u8.M3U8(playlists.DELTA_UPDATE_SKIP_DATERANGES_PLAYLIST)
 
@@ -1371,10 +1368,7 @@
 
     assert result == expected
 
-
->>>>>>> 2ea68776
 # custom asserts
-
 
 def assert_file_content(filename, expected):
     with open(filename) as fileobj:
